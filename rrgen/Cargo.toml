[package]
name = "rrgen"
version = "0.5.5"
edition = "2021"

# See more keys and their definitions at https://doc.rust-lang.org/cargo/reference/manifest.html

description = "A microframework for declarative code generation and injection"
authors = ["Dotan Nahum <dotan@rng0.io>"]
documentation = "https://docs.rs/rrgen"
repository = "https://github.com/jondot/rrgen"
keywords = ["codegen", "template"]
license = "Apache-2.0"
readme = "../README.md"

[features]
default = ["tera"]
tera = ["dep:tera"]
minijinja = ["dep:minijinja"]

[dependencies]
tera = { version = "1", optional = true }
heck = "0.5.0"
cruet = "0.14.0"
thiserror = "1"
serde_json = "1"
serde_yaml = "0.9"
serde = { version = "1", features = ["derive"] }
regex = "1"
serde_regex = "1.1.0"
fs-err = "3.0.0"
glob = "0.3.1"
minijinja = { version = "2.5.0", features = ["default", "loop_controls","loader"], optional = true }
log = "0.4.22"

[dev-dependencies]
insta = "1"
fs_extra = "1.3.0"
<<<<<<< HEAD
dir-diff = "0.3.3"
=======
dir-diff = "0.3.2"
tree-fs = "0.2.1"
>>>>>>> 6e82ef8d
<|MERGE_RESOLUTION|>--- conflicted
+++ resolved
@@ -36,9 +36,5 @@
 [dev-dependencies]
 insta = "1"
 fs_extra = "1.3.0"
-<<<<<<< HEAD
 dir-diff = "0.3.3"
-=======
-dir-diff = "0.3.2"
-tree-fs = "0.2.1"
->>>>>>> 6e82ef8d
+tree-fs = "0.2.1"