#[cfg(all(feature = "tera", feature = "minijinja"))]
compile_error!("You cannot enable both 'tera' and 'minijinja' at the same time.");

#[cfg(not(any(feature = "tera", feature = "minijinja")))]
compile_error!("You must enable exactly one feature: 'tera' or 'minijinja'.");

use std::path::{Path, PathBuf};

#[cfg(feature = "minijinja")]
use minijinja::Environment;
use regex::Regex;
use serde::Deserialize;
#[cfg(feature = "tera")]
use tera::{Context, Tera};

#[cfg(feature = "minijinja")]
mod minijinja_filters;
#[cfg(feature = "tera")]
mod tera_filters;

pub trait FsDriver {
    /// Write a file
    ///
    /// # Errors
    ///
    /// This function will return an error if it fails
    fn write_file(&self, path: &Path, content: &str) -> Result<()>;

    /// Read a file
    ///
    /// # Errors
    ///
    /// This function will return an error if it fails
    fn read_file(&self, path: &Path) -> Result<String>;

    fn exists(&self, path: &Path) -> bool;
}

pub struct RealFsDriver {}
impl FsDriver for RealFsDriver {
    fn write_file(&self, path: &Path, content: &str) -> Result<()> {
        let dir = path.parent().expect("cannot get folder");
        if !dir.exists() {
            fs_err::create_dir_all(dir)?;
        }
        Ok(fs_err::write(path, content)?)
    }

    fn read_file(&self, path: &Path) -> Result<String> {
        Ok(fs_err::read_to_string(path)?)
    }

    fn exists(&self, path: &Path) -> bool {
        path.exists()
    }
}

pub trait Printer {
    fn overwrite_file(&self, file_to: &Path);
    fn skip_exists(&self, file_to: &Path);
    fn add_file(&self, file_to: &Path);
    fn injected(&self, file_to: &Path);
}
pub struct ConsolePrinter {}
impl Printer for ConsolePrinter {
    fn overwrite_file(&self, file_to: &Path) {
        println!("overwritten: {file_to:?}");
    }

    fn add_file(&self, file_to: &Path) {
        println!("added: {file_to:?}");
    }

    fn injected(&self, file_to: &Path) {
        println!("injected: {file_to:?}");
    }

    fn skip_exists(&self, file_to: &Path) {
        println!("skipped (exists): {file_to:?}");
    }
}

#[derive(Deserialize, Debug, Default)]
struct FrontMatter {
    to: String,

    #[serde(default)]
    skip_exists: bool,

    #[serde(default)]
    skip_glob: Option<String>,

    #[serde(default)]
    message: Option<String>,

    #[serde(default)]
    injections: Option<Vec<Injection>>,
}

#[derive(Deserialize, Debug, Default, Clone)]
struct Injection {
    into: String,
    content: String,

    #[serde(with = "serde_regex")]
    #[serde(default)]
    skip_if: Option<Regex>,

    #[serde(with = "serde_regex")]
    #[serde(default)]
    before: Option<Regex>,

    #[serde(with = "serde_regex")]
    #[serde(default)]
    before_last: Option<Regex>,

    #[serde(with = "serde_regex")]
    #[serde(default)]
    after: Option<Regex>,

    #[serde(with = "serde_regex")]
    #[serde(default)]
    after_last: Option<Regex>,

    #[serde(with = "serde_regex")]
    #[serde(default)]
    remove_lines: Option<Regex>,

    #[serde(default)]
    prepend: bool,

    #[serde(default)]
    append: bool,
}

#[derive(thiserror::Error, Debug)]
pub enum Error {
    #[error("{0}")]
    Message(String),
    #[cfg(feature = "tera")]
    #[error(transparent)]
    Tera(#[from] tera::Error),
    #[cfg(feature = "minijinja")]
    #[error(transparent)]
    MiniJinja(#[from] minijinja::Error),
    #[error(transparent)]
    IO(#[from] std::io::Error),
    #[error(transparent)]
    Serde(#[from] serde_json::Error),
    #[error(transparent)]
    YAML(#[from] serde_yaml::Error),
    #[error(transparent)]
    Glob(#[from] glob::PatternError),
    #[error(transparent)]
    Any(Box<dyn std::error::Error + Send + Sync>),
}
type Result<T> = std::result::Result<T, Error>;

#[derive(Debug)]
pub enum GenResult {
    Skipped,
    Generated { message: Option<String> },
}

fn parse_template(input: &str) -> Result<(FrontMatter, String)> {
    // normalize line endings
    let input = input.replace("\r\n", "\n");

    let (fm, body) = input.split_once("---\n").ok_or_else(|| {
        Error::Message("cannot split document to frontmatter and body".to_string())
    })?;
    let frontmatter: FrontMatter = serde_yaml::from_str(fm)?;
    Ok((frontmatter, body.to_string()))
}
pub struct RRgen {
    working_dir: Option<PathBuf>,
    fs: Box<dyn FsDriver>,
    printer: Box<dyn Printer>,
<<<<<<< HEAD
    #[cfg(feature = "tera")]
    tera: Tera,
    #[cfg(feature = "minijinja")]
    minijinja: Environment<'static>,
=======
    template_engine: Tera,
>>>>>>> 299f9d26
}

impl Default for RRgen {
    fn default() -> Self {
<<<<<<< HEAD
        #[cfg(feature = "tera")]
        let tera = {
            let mut tera_instance = Tera::default();
            tera_filters::register_all(&mut tera_instance);
            tera_instance
        };

        #[cfg(feature = "minijinja")]
        let minijinja = {
            let mut minijinja = Environment::new();
            minijinja.set_keep_trailing_newline(true);
            minijinja_filters::register_all(&mut minijinja);
            minijinja
        };

=======
        let mut tera = Tera::default();
        tera_filters::register_all(&mut tera);
>>>>>>> 299f9d26
        Self {
            working_dir: None,
            fs: Box::new(RealFsDriver {}),
            printer: Box::new(ConsolePrinter {}),
<<<<<<< HEAD
            #[cfg(feature = "tera")]
            tera,
            #[cfg(feature = "minijinja")]
            minijinja,
=======
            template_engine: tera,
>>>>>>> 299f9d26
        }
    }
}

impl RRgen {
    /// Creates a new [`RRgen`] instance with the specified working directory.
    ///
    /// # Example
    /// ```rust
    /// use rrgen::RRgen;
    ///
    /// let rgen = RRgen::with_working_dir("path");
    ///
    /// ```
    #[must_use]
    pub fn with_working_dir<P: AsRef<Path>>(path: P) -> Self {
        Self {
            working_dir: Some(path.as_ref().to_path_buf()),
            ..Default::default()
        }
    }

<<<<<<< HEAD
    /// Creates a new `RRgen` instance with the specified templates.
    ///
    /// # Example
    /// ```rust
    /// use rrgen::RRgen;
    /// use std::collections::HashMap;
    ///
    /// let templates = vec![
    ///     ("template1", "content of template 1"),
    ///     ("template2", "content of template 2"),
    /// ];
    /// let rgen = RRgen::with_templates(templates).unwrap();
    ///
    /// let mut map = HashMap::new();
    /// map.insert("template3", "content of template 3");
    /// let rgen = RRgen::with_templates(map).unwrap();
    /// ```
    ///
    /// # Errors
    ///
    /// This function will return an error if operation fails
    pub fn with_templates<'a, I>(templates: I) -> std::result::Result<Self, Error>
    where
        I: IntoIterator<Item = (&'a str, &'a str)>,
    {
        let mut rgen = RRgen::default();
        for (name, content) in templates {
            rgen.add_template(name, content)?;
        }
        Ok(rgen)
    }

    /// Add template with the given name in template engine
    ///
    /// # Errors
    ///
    /// This function will return an error if operation fails
    fn add_template(&mut self, name: &str, template: &str) -> Result<()> {
        #[cfg(feature = "tera")]
        {
            self.tera.add_raw_template(name, template)?
        }
        #[cfg(feature = "minijinja")]
        {
            self.minijinja
                .add_template_owned(name.to_string(), template.to_string())?
        }
        Ok(())
=======
    /// Adds a custom template engine to the generator.
    ///
    /// ```rust
    /// use rrgen::RRgen;
    /// use tera::Tera;
    ///
    /// let mut tera = Tera::default();
    /// let rgen = RRgen::default().add_template_engine(tera);
    ///
    /// ```
    #[must_use]
    pub fn add_template_engine(self, mut template_engine: Tera) -> Self {
        tera_filters::register_all(&mut template_engine);
        Self {
            template_engine,
            ..self
        }
>>>>>>> 299f9d26
    }

    /// Generate from a template contained in `input`
    ///
    /// # Errors
    ///
    /// This function will return an error if operation fails
    pub fn generate(&self, input: &str, vars: &serde_json::Value) -> Result<GenResult> {
<<<<<<< HEAD
        #[cfg(feature = "tera")]
        {
            let mut tera = self.tera.clone();
            let rendered = tera.render_str(input, &Context::from_serialize(vars.clone())?)?;
            self.handle_rendered(&rendered)
        }
        #[cfg(feature = "minijinja")]
        {
            let rendered = self.minijinja.render_str(input, vars.clone())?;
            self.handle_rendered(&rendered)
        }
    }

    /// Generate from a template added in the template engine given by `name`
    ///
    /// # Errors
    ///
    /// This function will return an error if operation fails
    pub fn generate_by_template_with_name(
        &self,
        name: &str,
        vars: &serde_json::Value,
    ) -> Result<GenResult> {
        #[cfg(feature = "tera")]
        {
            let rendered = self
                .tera
                .render(name, &Context::from_serialize(vars.clone())?)?;
            self.handle_rendered(&rendered)
        }
=======
        let mut tera: Tera = self.template_engine.clone();
        let rendered = tera.render_str(input, &Context::from_serialize(vars.clone())?)?;
        let (frontmatter, body) = parse_template(&rendered)?;
>>>>>>> 299f9d26

        #[cfg(feature = "minijinja")]
        {
            let template = self.minijinja.get_template(name);
            let rendered = template?.render(vars)?;
            self.handle_rendered(rendered.as_str())
        }
    }

    /// Handle rendered string by splitting to frontmatter and body and then handle frontmatter and body accordingly.
    ///
    /// # Errors
    ///
    /// This function will return an error if operation fails
    fn handle_rendered(&self, rendered: &str) -> Result<GenResult> {
        let (frontmatter, body) = parse_template(rendered)?;
        self.handle_frontmatter_and_body(frontmatter, &body)
    }

    /// Handle frontmatter and body
    ///
    /// # Errors
    ///
    /// This function will return an error if operation fails
    fn handle_frontmatter_and_body(
        &self,
        frontmatter: FrontMatter,
        body: &str,
    ) -> Result<GenResult> {
        let path_to = if let Some(working_dir) = &self.working_dir {
            working_dir.join(frontmatter.to)
        } else {
            PathBuf::from(&frontmatter.to)
        };

        if frontmatter.skip_exists && self.fs.exists(&path_to) {
            self.printer.skip_exists(&path_to);
            return Ok(GenResult::Skipped);
        }
        if let Some(skip_glob) = frontmatter.skip_glob {
            if glob::glob(&skip_glob)?.count() > 0 {
                self.printer.skip_exists(&path_to);
                return Ok(GenResult::Skipped);
            }
        }

        if self.fs.exists(&path_to) {
            self.printer.overwrite_file(&path_to);
        } else {
            self.printer.add_file(&path_to);
        }
        // write main file
        self.fs.write_file(&path_to, body)?;

        // handle injects
        self.handle_injects(frontmatter.injections, frontmatter.message.clone())
    }

    fn handle_injects(
        &self,
        injections: Option<Vec<Injection>>,
        message: Option<String>,
    ) -> Result<GenResult> {
        if let Some(injections) = injections {
            for injection in &injections {
                let injection_to = self.working_dir.as_ref().map_or_else(
                    || PathBuf::from(&injection.into),
                    |working_dir| working_dir.join(&injection.into),
                );
                if !self.fs.exists(&injection_to) {
                    return Err(Error::Message(format!(
                        "cannot inject into {}: file does not exist",
                        injection.into,
                    )));
                }

                let file_content = self.fs.read_file(&injection_to)?;
                let content = &injection.content;

                if let Some(skip_if) = &injection.skip_if {
                    if skip_if.is_match(&file_content) {
                        continue;
                    }
                }

                let new_content = if injection.prepend {
                    format!("{content}\n{file_content}")
                } else if injection.append {
                    format!("{file_content}\n{content}")
                } else if let Some(before) = &injection.before {
                    let mut lines = file_content.lines().collect::<Vec<_>>();
                    let pos = lines.iter().position(|ln| before.is_match(ln));
                    if let Some(pos) = pos {
                        lines.insert(pos, content);
                    }
                    lines.join("\n")
                } else if let Some(before_last) = &injection.before_last {
                    let mut lines = file_content.lines().collect::<Vec<_>>();
                    let pos = lines.iter().rposition(|ln| before_last.is_match(ln));
                    if let Some(pos) = pos {
                        lines.insert(pos, content);
                    }
                    lines.join("\n")
                } else if let Some(after) = &injection.after {
                    let mut lines = file_content.lines().collect::<Vec<_>>();
                    let pos = lines.iter().position(|ln| after.is_match(ln));
                    if let Some(pos) = pos {
                        lines.insert(pos + 1, content);
                    }
                    lines.join("\n")
                } else if let Some(after_last) = &injection.after_last {
                    let mut lines = file_content.lines().collect::<Vec<_>>();
                    let pos = lines.iter().rposition(|ln| after_last.is_match(ln));
                    if let Some(pos) = pos {
                        lines.insert(pos + 1, content);
                    }
                    lines.join("\n")
                } else if let Some(remove_lines) = &injection.remove_lines {
                    let lines = file_content
                        .lines()
                        .filter(|line| !remove_lines.is_match(line))
                        .collect::<Vec<_>>();
                    lines.join("\n")
                } else {
                    println!("warning: no injection made");
                    file_content.clone()
                };

                self.fs.write_file(&injection_to, &new_content)?;
                self.printer.injected(&injection_to);
            }
        }
        Ok(GenResult::Generated { message })
    }
}<|MERGE_RESOLUTION|>--- conflicted
+++ resolved
@@ -176,19 +176,15 @@
     working_dir: Option<PathBuf>,
     fs: Box<dyn FsDriver>,
     printer: Box<dyn Printer>,
-<<<<<<< HEAD
+
     #[cfg(feature = "tera")]
-    tera: Tera,
+    template_engine: Tera,
     #[cfg(feature = "minijinja")]
-    minijinja: Environment<'static>,
-=======
-    template_engine: Tera,
->>>>>>> 299f9d26
+    template_engine: Environment<'static>,
 }
 
 impl Default for RRgen {
     fn default() -> Self {
-<<<<<<< HEAD
         #[cfg(feature = "tera")]
         let tera = {
             let mut tera_instance = Tera::default();
@@ -204,22 +200,14 @@
             minijinja
         };
 
-=======
-        let mut tera = Tera::default();
-        tera_filters::register_all(&mut tera);
->>>>>>> 299f9d26
         Self {
             working_dir: None,
             fs: Box::new(RealFsDriver {}),
             printer: Box::new(ConsolePrinter {}),
-<<<<<<< HEAD
             #[cfg(feature = "tera")]
-            tera,
+            template_engine: tera,
             #[cfg(feature = "minijinja")]
-            minijinja,
-=======
-            template_engine: tera,
->>>>>>> 299f9d26
+            template_engine: minijinja,
         }
     }
 }
@@ -242,7 +230,25 @@
         }
     }
 
-<<<<<<< HEAD
+    /// Adds a custom template engine to the generator.
+    ///
+    /// ```rust
+    /// use rrgen::RRgen;
+    /// use tera::Tera;
+    ///
+    /// let mut tera = Tera::default();
+    /// let rgen = RRgen::default().add_template_engine(tera);
+    ///
+    /// ```
+    #[must_use]
+    pub fn add_template_engine(self, mut template_engine: Tera) -> Self {
+        tera_filters::register_all(&mut template_engine);
+        Self {
+            template_engine,
+            ..self
+        }
+    }
+
     /// Creates a new `RRgen` instance with the specified templates.
     ///
     /// # Example
@@ -283,7 +289,7 @@
     fn add_template(&mut self, name: &str, template: &str) -> Result<()> {
         #[cfg(feature = "tera")]
         {
-            self.tera.add_raw_template(name, template)?
+            self.template_engine.add_raw_template(name, template)?
         }
         #[cfg(feature = "minijinja")]
         {
@@ -291,25 +297,6 @@
                 .add_template_owned(name.to_string(), template.to_string())?
         }
         Ok(())
-=======
-    /// Adds a custom template engine to the generator.
-    ///
-    /// ```rust
-    /// use rrgen::RRgen;
-    /// use tera::Tera;
-    ///
-    /// let mut tera = Tera::default();
-    /// let rgen = RRgen::default().add_template_engine(tera);
-    ///
-    /// ```
-    #[must_use]
-    pub fn add_template_engine(self, mut template_engine: Tera) -> Self {
-        tera_filters::register_all(&mut template_engine);
-        Self {
-            template_engine,
-            ..self
-        }
->>>>>>> 299f9d26
     }
 
     /// Generate from a template contained in `input`
@@ -318,10 +305,9 @@
     ///
     /// This function will return an error if operation fails
     pub fn generate(&self, input: &str, vars: &serde_json::Value) -> Result<GenResult> {
-<<<<<<< HEAD
         #[cfg(feature = "tera")]
         {
-            let mut tera = self.tera.clone();
+            let mut tera = self.template_engine.clone();
             let rendered = tera.render_str(input, &Context::from_serialize(vars.clone())?)?;
             self.handle_rendered(&rendered)
         }
@@ -345,15 +331,10 @@
         #[cfg(feature = "tera")]
         {
             let rendered = self
-                .tera
+                .template_engine
                 .render(name, &Context::from_serialize(vars.clone())?)?;
             self.handle_rendered(&rendered)
         }
-=======
-        let mut tera: Tera = self.template_engine.clone();
-        let rendered = tera.render_str(input, &Context::from_serialize(vars.clone())?)?;
-        let (frontmatter, body) = parse_template(&rendered)?;
->>>>>>> 299f9d26
 
         #[cfg(feature = "minijinja")]
         {
